use rand::prelude::*;
use serde::{Deserialize, Serialize};
use std::error::Error;
use std::fmt;

pub const ALL_RANKS: [Rank; 13] = [
    Rank::R2,
    Rank::R3,
    Rank::R4,
    Rank::R5,
    Rank::R6,
    Rank::R7,
    Rank::R8,
    Rank::R9,
    Rank::RT,
    Rank::RJ,
    Rank::RQ,
    Rank::RK,
    Rank::RA,
];
pub const ALL_SUITS: [Suit; 4] = [Suit::Club, Suit::Diamond, Suit::Heart, Suit::Spade];
const DECK_LEN: usize = ALL_RANKS.len() * ALL_SUITS.len();
pub const SPADE: char = 's';
pub const HEART: char = 'h';
pub const DIAMOND: char = 'd';
pub const CLUB: char = 'c';
/// TECHNICALLY this could be 22.
/// 22x2(pockets)+3(burn)+5(table) = DECK_LEN
pub const MAX_PLAYERS: u8 = 21;
//const SPADE: &str = "♤";
//const HEART: &str = "♡";
//const DIAMOND: &str = "♢";
//const CLUB: &str = "♧";
//const SPADE: &str = "♠";
//const HEART: &str = "♥";
//const DIAMOND: &str = "♦";
//const CLUB: &str = "♣";

#[derive(Hash, PartialEq, Eq, PartialOrd, Ord, Clone, Copy, Debug, Serialize, Deserialize)]
pub enum Suit {
    Club,
    Diamond,
    Heart,
    Spade,
}

impl fmt::Display for Suit {
    fn fmt(&self, f: &mut std::fmt::Formatter<'_>) -> std::fmt::Result {
        match self {
            Self::Club => write!(f, "{}", CLUB),
            Self::Diamond => write!(f, "{}", DIAMOND),
            Self::Heart => write!(f, "{}", HEART),
            Self::Spade => write!(f, "{}", SPADE),
        }
    }
}

#[cfg(test)]
impl From<char> for Suit {
    fn from(c: char) -> Self {
        match c {
            CLUB => Self::Club,
            DIAMOND => Self::Diamond,
            HEART => Self::Heart,
            SPADE => Self::Spade,
            _ => unreachable!(),
        }
    }
}

#[derive(Hash, PartialEq, Eq, PartialOrd, Ord, Clone, Copy, Debug, Serialize, Deserialize)]
pub enum Rank {
    R2,
    R3,
    R4,
    R5,
    R6,
    R7,
    R8,
    R9,
    RT,
    RJ,
    RQ,
    RK,
    RA,
}

impl fmt::Display for Rank {
    fn fmt(&self, f: &mut std::fmt::Formatter<'_>) -> std::fmt::Result {
        match self {
            Self::R2 => write!(f, "2"),
            Self::R3 => write!(f, "3"),
            Self::R4 => write!(f, "4"),
            Self::R5 => write!(f, "5"),
            Self::R6 => write!(f, "6"),
            Self::R7 => write!(f, "7"),
            Self::R8 => write!(f, "8"),
            Self::R9 => write!(f, "9"),
            Self::RT => write!(f, "T"),
            Self::RJ => write!(f, "J"),
            Self::RQ => write!(f, "Q"),
            Self::RK => write!(f, "K"),
            Self::RA => write!(f, "A"),
        }
    }
}

#[cfg(test)]
impl From<char> for Rank {
    fn from(c: char) -> Self {
        match c {
            '2' => Rank::R2,
            '3' => Rank::R3,
            '4' => Rank::R4,
            '5' => Rank::R5,
            '6' => Rank::R6,
            '7' => Rank::R7,
            '8' => Rank::R8,
            '9' => Rank::R9,
            'T' => Rank::RT,
            'J' => Rank::RJ,
            'Q' => Rank::RQ,
            'K' => Rank::RK,
            'A' => Rank::RA,
            _ => unreachable!(),
        }
    }
}

#[derive(Hash, PartialEq, Eq, PartialOrd, Ord, Clone, Copy, Debug, Serialize, Deserialize)]
pub struct Card {
    rank: Rank,
    suit: Suit,
}

impl fmt::Display for Card {
    fn fmt(&self, f: &mut std::fmt::Formatter<'_>) -> std::fmt::Result {
        write!(f, "{}{}", self.rank, self.suit)
    }
}

#[cfg(test)]
impl From<[char; 2]> for Card {
    fn from(cs: [char; 2]) -> Self {
        Self {
            rank: cs[0].into(),
            suit: cs[1].into(),
        }
    }
}

#[cfg(test)]
pub fn cards_from_str(s: &'static str) -> Vec<Card> {
    let mut v = vec![];
    let mut s_chars = s.chars();
    while let Some(r) = s_chars.next() {
        let s = s_chars.next().expect("Need even number of chars");
        v.push([r, s].into())
    }
    v
}

impl Card {
    pub fn new(rank: Rank, suit: Suit) -> Self {
        Self { rank, suit }
    }

    pub fn suit(self) -> Suit {
        self.suit
    }

    pub fn rank(self) -> Rank {
        self.rank
    }
}

#[derive(PartialEq, Debug)]
pub enum DeckError {
    OutOfCards,
    TooManyPlayers,
}

impl Error for DeckError {}

impl fmt::Display for DeckError {
    fn fmt(&self, f: &mut fmt::Formatter<'_>) -> fmt::Result {
        match self {
            DeckError::OutOfCards => write!(f, "No more cards in deck"),
            &DeckError::TooManyPlayers => write!(f, "Too many players to deal"),
        }
    }
}

#[derive(Default)]
pub struct Deck {
    cards: Vec<Card>,
}

impl Deck {
    /// Generate a new single deck of cards, shuffled
    pub fn new() -> Self {
        use itertools::Itertools;
        let c: Vec<Card> = ALL_RANKS
            .iter()
            .cartesian_product(ALL_SUITS.iter())
            .map(|x| Card::new(*x.0, *x.1))
            .collect();
        assert_eq!(c.len(), DECK_LEN);
        let mut d = Deck { cards: c };
        d.shuffle();
        d
    }

    /// Shuffle the deck of cards in-place, and reset its `next` index to 0
    pub fn shuffle(&mut self) {
        self.cards.shuffle(&mut thread_rng());
    }

    /// Draw the topmost card and return it, or return and error if, e.g., there are no more cards.
    pub fn draw(&mut self) -> Result<Card, DeckError> {
        self.cards.pop().ok_or(DeckError::OutOfCards)
    }

    pub fn burn(&mut self) {
        self.cards.pop();
    }

    pub fn deal_pockets(&mut self, num_players: u8) -> Result<Vec<[Card; 2]>, DeckError> {
        if num_players > MAX_PLAYERS {
            return Err(DeckError::TooManyPlayers);
        } else {
<<<<<<< HEAD
            let mut v = Vec::new();
            // Range only works in positive direction
            for i in (1..=num_players).rev() {
                let c1 = self.draw()?;
                let c2 = self.cards.remove(self.cards.len() - i as usize);
                v.push([c1, c2])
            }
            Ok(v)
=======
            Ok([
                self.draw()?,
                self.cards
                    .remove(self.cards.len() - num_players as usize),
            ])
>>>>>>> 972339ab
        }
    }
}

#[cfg(test)]
mod tests {
    use super::*;
    use std::collections::HashMap;

    #[test]
    fn right_len_1() {
        let d = Deck::new();
        assert_eq!(d.cards.len(), d.cards.capacity());
        assert_eq!(d.cards.len(), DECK_LEN);
    }

    #[test]
    fn right_count_1() {
        let d = Deck::new();
        let mut counts: HashMap<Card, u16> = HashMap::new();
        for card in d.cards.iter() {
            if let Some(count) = counts.get_mut(card) {
                *count += 1;
            } else {
                counts.insert(*card, 1);
            }
        }
        assert_eq!(counts.len(), DECK_LEN);
        for count in counts.values() {
            assert_eq!(*count, 1);
        }
    }

    #[test]
    fn draw_1() {
        let mut d = Deck::new();
        for _ in 0..DECK_LEN {
            assert!(d.draw().is_ok());
        }
        assert_eq!(d.draw().unwrap_err(), DeckError::OutOfCards);
    }

    #[test]
    fn string_empty() {
        let s = "";
        let res = cards_from_str(&s);
        assert_eq!(res.len(), 0);
    }

    #[test]
    fn string_single() {
        let s = "Ah";
        let res = cards_from_str(&s);
        assert_eq!(res.len(), 1);
        let c = res[0];
        assert_eq!(c.rank(), Rank::RA);
        assert_eq!(c.suit(), Suit::Heart);
    }

    #[test]
    fn string_multi() {
        let s = "Ah2c6h";
        let res = cards_from_str(&s);
        assert_eq!(res.len(), 3);
    }

    #[test]
<<<<<<< HEAD
    fn is_shuffled() {
=======
    fn deal_pockets_1() {
        let mut d = Deck::new();
        let expect = [d.cards[51], d.cards[50]];
        let actual = d.deal_pocket(1).unwrap();
        assert_eq!(actual, expect);
    }

    #[test]
    fn deal_pockets_2() {
        let mut d = Deck::new();
        println!("46 {}", d.cards[46]);
        println!("47 {}", d.cards[47]);
        println!("48 {}", d.cards[48]);
        println!("49 {}", d.cards[49]);
        println!("50 {}", d.cards[50]);
        println!("51 {}", d.cards[51]);
        let expect1 = [d.cards[51], d.cards[49]];
        let expect2 = [d.cards[50], d.cards[48]];
        let actual = d.deal_pocket(2).unwrap();
        assert_eq!(actual, expect1);
        let actual = d.deal_pocket(2).unwrap();
        assert_eq!(actual, expect2);
    }

    #[test]
    fn deal_pockets() {
>>>>>>> 972339ab
        let mut d = Deck::new();
        let top = d.draw().unwrap();
        let next = d.draw().unwrap();
        let third = d.draw().unwrap();
        let fourth = d.draw().unwrap();
        if top.rank() == Rank::RA
            && next.rank() == Rank::RA
            && third.rank() == Rank::RA
            && fourth.rank() == Rank::RA
        {
            panic!("Top four cards were all aces! This indicates the deck was not shuffled. There is a *very* small chance this is a false positive.")
        }
    }

    #[test]
    fn deal_pockets() {
        let mut d = Deck::new();
        let v = d.deal_pockets(10).expect("Can't deal pockets?");
        assert_eq!(d.cards.len(), DECK_LEN - 20);
        assert_eq!(v.len(), 10);
    }
}<|MERGE_RESOLUTION|>--- conflicted
+++ resolved
@@ -229,7 +229,6 @@
         if num_players > MAX_PLAYERS {
             return Err(DeckError::TooManyPlayers);
         } else {
-<<<<<<< HEAD
             let mut v = Vec::new();
             // Range only works in positive direction
             for i in (1..=num_players).rev() {
@@ -238,13 +237,6 @@
                 v.push([c1, c2])
             }
             Ok(v)
-=======
-            Ok([
-                self.draw()?,
-                self.cards
-                    .remove(self.cards.len() - num_players as usize),
-            ])
->>>>>>> 972339ab
         }
     }
 }
@@ -312,36 +304,7 @@
     }
 
     #[test]
-<<<<<<< HEAD
     fn is_shuffled() {
-=======
-    fn deal_pockets_1() {
-        let mut d = Deck::new();
-        let expect = [d.cards[51], d.cards[50]];
-        let actual = d.deal_pocket(1).unwrap();
-        assert_eq!(actual, expect);
-    }
-
-    #[test]
-    fn deal_pockets_2() {
-        let mut d = Deck::new();
-        println!("46 {}", d.cards[46]);
-        println!("47 {}", d.cards[47]);
-        println!("48 {}", d.cards[48]);
-        println!("49 {}", d.cards[49]);
-        println!("50 {}", d.cards[50]);
-        println!("51 {}", d.cards[51]);
-        let expect1 = [d.cards[51], d.cards[49]];
-        let expect2 = [d.cards[50], d.cards[48]];
-        let actual = d.deal_pocket(2).unwrap();
-        assert_eq!(actual, expect1);
-        let actual = d.deal_pocket(2).unwrap();
-        assert_eq!(actual, expect2);
-    }
-
-    #[test]
-    fn deal_pockets() {
->>>>>>> 972339ab
         let mut d = Deck::new();
         let top = d.draw().unwrap();
         let next = d.draw().unwrap();
@@ -357,6 +320,30 @@
     }
 
     #[test]
+    fn deal_pockets_1() {
+        let mut d = Deck::new();
+        let expect = [d.cards[51], d.cards[50]];
+        let actual = d.deal_pockets(1).unwrap();
+        assert_eq!(actual[0], expect);
+    }
+
+    #[test]
+    fn deal_pockets_2() {
+        let mut d = Deck::new();
+        println!("46 {}", d.cards[46]);
+        println!("47 {}", d.cards[47]);
+        println!("48 {}", d.cards[48]);
+        println!("49 {}", d.cards[49]);
+        println!("50 {}", d.cards[50]);
+        println!("51 {}", d.cards[51]);
+        let expect1 = [d.cards[51], d.cards[49]];
+        let expect2 = [d.cards[50], d.cards[48]];
+        let actual = d.deal_pockets(2).unwrap();
+        assert_eq!(actual[0], expect1);
+        assert_eq!(actual[1], expect2);
+    }
+
+    #[test]
     fn deal_pockets() {
         let mut d = Deck::new();
         let v = d.deal_pockets(10).expect("Can't deal pockets?");
